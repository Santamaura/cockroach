--- conflicted
+++ resolved
@@ -641,11 +641,7 @@
 		Derivative:       derivative,
 		Sources:          sources,
 	}
-<<<<<<< HEAD
-	actualDatapoints, actualSources, err := tm.DB.Query(q, r, sampleDuration, start, end)
-=======
-	actualDatapoints, actualSources, err := tm.DB.Query(context.TODO(), q, r, start, end)
->>>>>>> fc87220c
+	actualDatapoints, actualSources, err := tm.DB.Query(context.TODO(), q, r, sampleDuration, start, end)
 	if err != nil {
 		tm.t.Fatal(err)
 	}
@@ -966,7 +962,7 @@
 	defer tm.Stop()
 
 	// Query with sampleDuration that is too small, expect error.
-	_, _, err := tm.DB.Query(tspb.Query{}, Resolution10s, 1, 0, 10000)
+	_, _, err := tm.DB.Query(context.TODO(), tspb.Query{}, Resolution10s, 1, 0, 10000)
 	if err == nil {
 		t.Fatal("expected query to fail with sampleDuration less than resolution allows.")
 	}
@@ -977,7 +973,7 @@
 
 	// Query with sampleDuration which is not an even multiple of the resolution.
 	_, _, err = tm.DB.Query(
-		tspb.Query{}, Resolution10s, Resolution10s.SampleDuration()+1, 0, 10000,
+		context.TODO(), tspb.Query{}, Resolution10s, Resolution10s.SampleDuration()+1, 0, 10000,
 	)
 	if err == nil {
 		t.Fatal("expected query to fail with sampleDuration not an even multiple of the query resolution.")
