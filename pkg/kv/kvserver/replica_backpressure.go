--- conflicted
+++ resolved
@@ -81,19 +81,10 @@
 	{Key: keys.SystemConfigTableDataMax, EndKey: keys.TableDataMax},
 }
 
-<<<<<<< HEAD
-// notBackpressurableSpans contains spans of keys where write backpressuring
-// is not permitted. Writes to any keys within these spans will not cause a
-// batch to be backpressured.
-var notBackpressurableSpans = []roachpb.Span{
-	{Key: keys.RangeEventTableMin, EndKey: keys.RangeEventTableMax},
-}
-=======
 // rangeLogSpan is the key span of the rangelog table where write
 // backpressuring is not permitted. Writes to any keys within this key
 // span will not cause a batch to be backpressured.
 var rangeLogSpan = roachpb.Span{Key: keys.RangeEventTableMin, EndKey: keys.RangeEventTableMax}
->>>>>>> 5c80691c
 
 // canBackpressureBatch returns whether the provided BatchRequest is eligible
 // for backpressure.
@@ -104,27 +95,19 @@
 	}
 
 	// Only backpressure batches containing a "backpressurable"
-	// method that is within a "backpressurable" key span and not
-	// within a "notBackpressurable" key span.
+	// method that is within a "backpressurable" key span.
 	for _, ru := range ba.Requests {
 		req := ru.GetInner()
 		if !roachpb.CanBackpressure(req) {
 			continue
 		}
 
-<<<<<<< HEAD
-		for _, s := range notBackpressurableSpans {
-			if s.Contains(req.Header().Span()) {
-				return false
-			}
-=======
 		// The rangelog table is updated when performing range splits so
 		// splits depend on being able to write into the rangelog, even
 		// splits of the rangelog's own ranges. We should not backpressure
 		// writes to the rangelog range to avoid a cyclical dependency.
 		if rangeLogSpan.Contains(req.Header().Span()) {
 			return false
->>>>>>> 5c80691c
 		}
 
 		for _, s := range backpressurableSpans {
